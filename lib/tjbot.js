--- conflicted
+++ resolved
@@ -118,16 +118,8 @@
         }
     }
 
-<<<<<<< HEAD
-    console.log("Hello from TJBot! My name is " + this.configuration.robot.name + ".");
-
-    if (this.configuration.verboseLogging) {
-        console.log("> TJBot library version " + TJBot.prototype.version);
-    }
-=======
     winston.info("Hello from TJBot! My name is " + this.configuration.robot.name + ".");
     winston.verbose("TJBot library version " + TJBot.prototype.version);
->>>>>>> bf6c93f4
 }
 
 /**
@@ -196,13 +188,7 @@
  * Configure the Camera.
  */
 TJBot.prototype._setupCamera = function() {
-<<<<<<< HEAD
-    if (this.configuration.verboseLogging) {
-        console.info("> TJBot initializing Camera");
-    }
-=======
     winston.verbose("TJBot initializing Camera");
->>>>>>> bf6c93f4
 
     this._camera = new Raspistill({
         width: this.configuration.see.camera.width,
@@ -218,13 +204,7 @@
  * Configure the LED. The LED must be attached to the BCM 18 (PWM0) PIN.
  */
 TJBot.prototype._setupLED = function() {
-<<<<<<< HEAD
-    if (this.configuration.verboseLogging) {
-        console.info("> TJBot initializing LED");
-    }
-=======
     winston.verbose("TJBot initializing LED");
->>>>>>> bf6c93f4
 
     var ws281x = require('rpi-ws281x-native');
 
@@ -301,13 +281,7 @@
 TJBot.prototype._setupServo = function(pin) {
     var Gpio = require('pigpio').Gpio;
 
-<<<<<<< HEAD
-    if (this.configuration.verboseLogging) {
-        console.info("> TJBot initializing servo motor on PIN " + pin);
-    }
-=======
     winston.verbose("TJBot initializing servo motor on PIN " + pin);
->>>>>>> bf6c93f4
 
     this._motor = new Gpio(pin, {
         mode: Gpio.OUTPUT
@@ -659,12 +633,7 @@
     // handle errors in the text stream
     this._micTextStream.on('error', function(err) {
         if (err) {
-<<<<<<< HEAD
-            console.error("error: the speech_to_text service returned an error. please see below for the details.");
-            console.error(err);
-=======
             winston.error("the speech_to_text service returned an error.", err);
->>>>>>> bf6c93f4
 
             // resume the microphone
             self.resumeListening();
@@ -676,13 +645,7 @@
 
     // deliver STT data to the callback
     this._micTextStream.on('data', function(transcript) {
-<<<<<<< HEAD
-        if (self.configuration.verboseLogging) {
-            console.info("> TJBot heard: " + transcript);
-        }
-=======
         winston.info("TJBot heard: " + transcript);
->>>>>>> bf6c93f4
 
         if (callback != undefined) {
             callback(transcript);
@@ -711,14 +674,7 @@
  */
 TJBot.prototype._pauseListening = function() {
     if (this._mic != undefined) {
-<<<<<<< HEAD
-        if (this.configuration.verboseLogging) {
-            console.info("> listening paused");
-        }
-
-=======
         winston.debug("listening paused");
->>>>>>> bf6c93f4
         this._mic.pause();
     }
 }
@@ -741,14 +697,7 @@
  */
 TJBot.prototype._resumeListening = function() {
     if (this._mic != undefined) {
-<<<<<<< HEAD
-        if (this.configuration.verboseLogging) {
-            console.info("> listening resumed");
-        }
-
-=======
         winston.debug("listening resumed");
->>>>>>> bf6c93f4
         this._mic.resume();
     }
 }
@@ -858,13 +807,7 @@
     // capture 'this' context
     var self = this;
 
-<<<<<<< HEAD
-    if (this.configuration.verboseLogging) {
-        console.info("> capturing image at path: " + filePath + ".jpg");
-    }
-=======
     winston.debug("capturing image at path: " + filePath + ".jpg");
->>>>>>> bf6c93f4
 
     var path = filePath.substring(0, filePath.lastIndexOf("/"));
     var name = filePath.substring(filePath.lastIndexOf("/") + 1);
@@ -1125,7 +1068,6 @@
         throw new Error("TJBot tried to speak an empty message.");
     }
 
-<<<<<<< HEAD
     // default voice
     var voice = "en-US_MichaelVoice";
 
@@ -1142,15 +1084,6 @@
                 voice = this._ttsVoices[i]["name"];
                 break;
             }
-=======
-    // figure out which voice to use
-    var voice = "en-US_MichaelVoice"; // default voice
-    for (var i in this._ttsVoices) {
-        if (this._ttsVoices[i]["language"] == this.configuration.speak.language &&
-            this._ttsVoices[i]["gender"] == this.configuration.robot.gender) {
-            voice = this._ttsVoices[i]["name"];
-            break;
->>>>>>> bf6c93f4
         }
     }
 
@@ -1202,13 +1135,7 @@
         var player = new APlay();
 
         player.on('complete', function() {
-<<<<<<< HEAD
-            if (self.configuration.verboseLogging) {
-                console.info("> audio playback finished");
-            }
-=======
             winston.debug("audio playback finished");
->>>>>>> bf6c93f4
 
             // resume listening
             self._resumeListening();
